--- conflicted
+++ resolved
@@ -2,7 +2,7 @@
     definitions::api_v2::{
         InvalidParameter, OrderQuery, OrderResponse, OrderStatus, AMOUNT, CURRENCY,
     },
-    error::{ForceWithdrawalError, OrderError},
+    error::{Error, ForceWithdrawalError, OrderError},
     state::State,
 };
 use axum::{
@@ -10,15 +10,6 @@
     http::StatusCode,
     response::{IntoResponse, Response},
     Json,
-<<<<<<< HEAD
-    http::StatusCode,
-};
-use crate::{
-    state::State,
-    definitions::api_v2::{OrderQuery, OrderResponse, InvalidParameter, AMOUNT, CURRENCY, OrderStatus},
-    error::{Error, OrderError, ForceWithdrawalError},
-=======
->>>>>>> 10d616eb
 };
 use serde::Deserialize;
 
@@ -48,9 +39,11 @@
             return Err(OrderError::MissingParameter(CURRENCY.to_string()));
         } else {
             let currency = payload.currency.clone().unwrap();
-            if !state.is_currency_supported(&currency)
+            if !state
+                .is_currency_supported(&currency)
                 .await
-                .map_err(|_| OrderError::InternalError)? {
+                .map_err(|_| OrderError::InternalError)?
+            {
                 return Err(OrderError::UnknownCurrency);
             }
         }
@@ -65,10 +58,12 @@
             .await
             .map_err(|_| OrderError::InternalError)
     } else {
-        return state.order_status(&order_id).await.map_err(|_| OrderError::InternalError);
+        return state
+            .order_status(&order_id)
+            .await
+            .map_err(|_| OrderError::InternalError);
     }
 }
-
 
 pub async fn order(
     ExtractState(state): ExtractState<State>,
